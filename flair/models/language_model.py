--- conflicted
+++ resolved
@@ -3,12 +3,7 @@
 import torch.nn as nn
 import torch
 import math
-<<<<<<< HEAD
-from typing import List
-=======
-from torch.autograd import Variable
 from typing import List, Union
->>>>>>> 5b72a449
 
 from torch.optim import Optimizer
 
@@ -204,20 +199,13 @@
 
             idx2item = self.dictionary.idx2item
 
-<<<<<<< HEAD
-            # initial hidden state
-            hidden = self.init_hidden(1)
-            input = torch.rand(1, 1, device=flair.device).mul(len(idx2item)).long()
-=======
             char_tensors = [torch.tensor(self.dictionary.get_idx_for_item('\n')).unsqueeze(0).unsqueeze(0)]
             for character in prefix[:-1]:
                 char_tensors.append(
                     torch.tensor(self.dictionary.get_idx_for_item(character)).unsqueeze(0).unsqueeze(0))
 
             input = torch.cat(char_tensors)
-            if torch.cuda.is_available():
-                input = input.cuda()
->>>>>>> 5b72a449
+            input.to(flair.device)
 
             hidden = self.init_hidden(1)
             prediction, _, hidden = self.forward(input, hidden)
